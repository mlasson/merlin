(* {{{ COPYING *(

  This file is part of Merlin, an helper for ocaml editors

  Copyright (C) 2013  Frédéric Bour  <frederic.bour(_)lakaban.net>
                      Thomas Refis  <refis.thomas(_)gmail.com>
                      Simon Castellan  <simon.castellan(_)iuwt.fr>

  Permission is hereby granted, free of charge, to any person obtaining a
  copy of this software and associated documentation files (the "Software"),
  to deal in the Software without restriction, including without limitation the
  rights to use, copy, modify, merge, publish, distribute, sublicense, and/or
  sell copies of the Software, and to permit persons to whom the Software is
  furnished to do so, subject to the following conditions:

  The above copyright notice and this permission notice shall be included in
  all copies or substantial portions of the Software.

  The Software is provided "as is", without warranty of any kind, express or
  implied, including but not limited to the warranties of merchantability,
  fitness for a particular purpose and noninfringement. In no event shall
  the authors or copyright holders be liable for any claim, damages or other
  liability, whether in an action of contract, tort or otherwise, arising
  from, out of or in connection with the software or the use or other dealings
  in the Software.

)* }}} *)

(** # Merlin's pipeline
  *
  * The toplevel read and write JSON objects on stdin/stdout
  * Each read object corresponds to a command in the following format:
  *   ["command_name",arg1,arg2]
  * Arguments are command-specific. The ["help"] command list existing
  * commands.
  * The type of answer is also command-specific following this convention:
  * - ["return",result]
  *   the command executed successfully, returning `result' json object
  * - ["error",e]
  *   the command was not able to do it's job, for instance due to wrong
  *   assumptions, missing files, etc.
  * - ["failure",string]
  *   the command was not invoked correctly (for instance, trying to
  *   execute unknown command, or passing invalid arguments, etc)
  * - ["exception",string]
  *   something bad or unexpected happened, this is probably a bug and
  *   should have been caught as either an error or a failure.
  *   Please report!
  *
  * ## Overview
  *
  * Normal usage relies on the "tell" command, whose parameter is
  * source code:
  *   > ["tell","struct","let foo = 42"]  ; send buffer content
  *   < ["return","false"]
  *   > ["tell","struct",null]            ; signal end-of-buffer
  *   < ["return","true"]
  * The command ["seek","before",{"line":int,"col":int}] moves the cursor.
  * A session is a sequence of tell/seek commands to synchronize the
  * buffer and the editor, and of query commands.
  *
  * ## Incremental analysis
  *
  * The source code analysis pipeline is as follows:
  *   outline_lexer | outline_parser | chunk_parser | typer
  * Modulo some implementation details, we have:
  *   outline_lexer  : Lexing.buffer -> Chunk_parser.token
  *   outline_parser : Chunk_parser.token -> Outline_utils.kind * Chunk_parser.token list
  *   chunk_parser   : Outline_utils.kind * Chunk_parser.token list -> Parsetree.structure
  *   typer          : Parsetree.structure -> Env.t * Typedtree.structure
  *
  * Incremental update of those analyses is implemented through the
  * History.t data. Such an history is a list zipper, the cursor
  * position marking the split between "past", "present" and
  * "potential future".
  * The "past" is the list of already-validated definitions (you may
  * think of the highlighted code in Coqide/ProofGeneral), with the
  * element at the left of the cursor being the last wellformed definition.
  * The "potential future" is a list of definitions that have already
  * been validated, but will be invalidated and thrown out if the
  * definition under the cursor changes.
  *)

module My_config = My_config

let signal behavior = 
  try Sys.signal Sys.sigusr1 behavior
  with Invalid_argument "Sys.signal: unavailable signal" ->
    Sys.Signal_default

let refresh_state_on_signal state f =
  let previous =
    signal (Sys.Signal_handle (fun _ ->
        try state := fst (State.quick_refresh_modules !state)
        with _ -> ()
      ))
  in
  Misc.try_finally f (fun () -> ignore (signal previous))

let main_loop () =
  let input, output as io = IO.(lift (make ~input:stdin ~output:stdout)) in
  try
    let rec loop state =
      let state, answer =
        let state' = ref state in
        try 
          let Protocol.Request request = 
            refresh_state_on_signal state' (fun () -> Stream.next input)
          in 
          let state', response = Command.dispatch io state request in
          state',
          Protocol.Return (request, response)
        with
          | Stream.Failure as exn -> raise exn
          | exn -> !state', Protocol.Exception exn
      in
      output answer;
      loop state
    in
    loop State.initial
  with Stream.Failure -> ()

(** Mimic other Caml tools, entry point *)
<<<<<<< HEAD
let print_version () =
  Printf.printf "The Merlin toolkit version %s, for Ocaml %s\n"
    My_config.version Sys.ocaml_version;
  exit 0

let print_version_num () =
  Printf.printf "%s\n" My_config.version;
  exit 0
=======
>>>>>>> 6303931c

module Options = Top_options.Make (struct
  let _projectfind path =
    let dot_merlins = Dot_merlin.find path in
    begin match Dot_merlin.project_name dot_merlins with
    | Some name -> print_endline name
    | None -> ()
    end;
    exit 0

end)

(* Initialize the search path.
   The current directory is always searched first,
   then the directories specified with the -I option (in command-line order),
   then the standard library directory (unless the -nostdlib option is given).
 *)

let init_path () =
  let dirs =
    if !Clflags.use_threads then "+threads" :: !Clflags.include_dirs
    else if !Clflags.use_vmthreads then "+vmthreads" :: !Clflags.include_dirs
    else !Clflags.include_dirs in
  let exp_dirs =
    List.map (Misc.expand_directory Config.standard_library) dirs in
  Config.load_path := "" :: List.rev_append exp_dirs (Clflags.std_include_dir ());
  Env.reset_cache ()

let main () =
  begin try
    let dest = Sys.getenv "MERLIN_LOG" in
    Logger.set_default_destination dest ;
    Logger.monitor ~dest Logger.Section.(`protocol)
  with _ ->
    ()
  end ;
  Arg.parse Options.list Top_options.unexpected_argument
    "Usage: ocamlmerlin [options]\noptions are:";
  init_path ();
  Command.set_default_path ();
  State.reset_global_modules ();
  Findlib.init ();
  ignore (signal Sys.Signal_ignore);
  main_loop () ;
  Logger.shutdown ()

let _ = main ()<|MERGE_RESOLUTION|>--- conflicted
+++ resolved
@@ -121,17 +121,6 @@
   with Stream.Failure -> ()
 
 (** Mimic other Caml tools, entry point *)
-<<<<<<< HEAD
-let print_version () =
-  Printf.printf "The Merlin toolkit version %s, for Ocaml %s\n"
-    My_config.version Sys.ocaml_version;
-  exit 0
-
-let print_version_num () =
-  Printf.printf "%s\n" My_config.version;
-  exit 0
-=======
->>>>>>> 6303931c
 
 module Options = Top_options.Make (struct
   let _projectfind path =
