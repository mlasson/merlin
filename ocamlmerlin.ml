(** # Pipeline de Merlin
  * 
  * Le toplevel lit et écrit des objets JSON sur stdin/stdout.
  * Chaque objet lu correspond à une commande au format suivant:
  * ["nom_de_la_commande",arg1,arg2]
  * Les arguments dépendent de la commande. La commande ["help"] liste les
  * commandes reconnues.
  * Le type d'objet renvoyé est propre à chaque commande (à nettoyer).
  *
  * ## Présentation rapide
  * L'utilisation normale passe par la commande "tell" qui prend le code source
  * en argument:
  *   > ["tell","let foo = 42"]
  *   < true
  * La commande ["seek","position",{"line":int,"col":int}] permet de déplacer le
  * curseur. Une session est composée d'une suite de tell/seek pour synchroniser
  * le buffer avec l'éditeur, et de commande d'interrogations.
  *
  * ## Analyse incrémentale.
  *
  * La pipeline de traitement du code source est la suivante :
  *   outline_lexer | outline_parser | chunk_parser | typer
  * Aux détails d'implantation près :
  *   outline_lexer  : Lexing.buffer -> Chunk_parser.token
  *   outline_parser : Chunk_parser.token -> Outline_utils.kind * Chunk_parser.token list
  *   chunk_parser   : Outline_utils.kind * Chunk_parser.token list -> Parsetree.structure
  *   typer          : Parsetree.structure -> Env.t * Typedtree.structure
  *
  * La mise à jour incrémentale de ces traitements est implanté à l'aide des
  * objets History.t
  * L'historique est juste une liste avec un curseur qui délimite passé, version
  * actuelle et futur éventuel.
  * Le passé contient les constructions déjà validées (penser au surlignage de Coqide),
  * avec l'élément directement à gauche du curseur identifiant la dernière définition,
  * et le futur éventuel représente les définitions déjà analysées, qui seront
  * jetées si la définition sous le curseur est modifiée.
  *)

(* Gestion des chemins *)
let default_build_paths =
  let open Config in
  lazy (List.rev !Clflags.include_dirs @ !load_path)

let set_default_path () =
  Config.load_path := Lazy.force default_build_paths

let source_path = ref []
 

let main_loop () =
  let io = Protocol.make ~input:stdin ~output:stdout in
  let input, output as io =
    try Protocol.log ~dest:(open_out (Sys.getenv "MERLIN_LOG")) io
    with Not_found -> io
  in
  try
    let rec loop state =
      let state, answer =
        try match Stream.next input with
          | `List (`String command :: args) ->
              let { Command.handler } =
                try Hashtbl.find Command.commands command
                with Not_found -> failwith "unknown command"
              in
              let state, result = handler io state args in
              state, Protocol.return result
          | _ -> failwith "malformed command"
        with
          | Stream.Failure as exn -> raise exn
          | exn -> state, Protocol.fail exn
      in
      output answer;
      loop state
    in
    loop Command.initial_state
  with Stream.Failure -> ()

let command_which = Command.({ 
  name = "which"; 
  doc = "TODO";

<<<<<<< HEAD
  | _ -> invalid_arguments ()

let length_lessthan n l = 
  let rec aux i = function
    | _ :: xs when i < n -> aux (succ i) xs
    | [] -> Some i
    | _ -> None
  in
  aux 0 l

let rec mod_smallerthan n m =
  if n < 0 then None
  else
  let open Types in
  match m with
  | Mty_ident _ -> Some 1
  | Mty_signature s ->
      begin match length_lessthan n s with
        | None -> None
        | Some n' ->
            List.fold_left
            begin fun acc item ->
              match acc, item with
                | None, _ -> None
                | Some n', _ when n' > n -> None
                | Some n1, Sig_modtype (_,Modtype_manifest m)
                | Some n1, Sig_module (_,m,_) ->
                    (match mod_smallerthan (n - n1) m with
                       | Some n2 -> Some (n1 + n2)
                       | None -> None)
                | Some n', _ -> Some (succ n')
            end (Some 0) s
      end
  | Mty_functor (_,m1,m2) ->
      begin
        match mod_smallerthan n m1 with
        | None -> None
        | Some n1 ->
        match mod_smallerthan (n - n1) m2 with
        | None -> None
        | Some n2 -> Some (n1 + n2)
      end

let command_complete : command =
  let has_prefix p =
    let l = String.length p in
    fun s ->
      let l' = String.length s in
      (l' >= l) && (String.sub s 0 l = p)
  in
  let complete_in_env env prefix = 
    let fmt ~exact name path ty =
      let ident = Ident.create (Path.last path) in
      let ppf, to_string = Outline_utils.ppf_to_string () in
      let kind =
        match ty with
        | `Value v -> Printtyp.value_description ident ppf v; "value"
        | `Cons c  -> 
            Format.pp_print_string ppf name;
            Format.pp_print_string ppf " : ";
            Printtyp.type_expr ppf Types.({ level = 0 ; id = 0 ; desc = Tarrow ("",{ level = 0; id = 0; desc = Ttuple c.cstr_args}, c.cstr_res,Cok)});
            "constructor"
        | `Mod m   -> 
            (if exact then
               match mod_smallerthan 200 m with
                 | None -> ()
                 | Some _ -> Printtyp.modtype ppf m
            ); "module"
        | `Typ t ->
            Printtyp.type_declaration ident ppf t; "type"
      in
      let desc, info = match kind with "module" -> "", to_string () | _ -> to_string (), "" in
      `Assoc ["name", `String name ; "kind", `String kind ; "desc", `String desc ; "info", `String info]
    in
    let find ?path prefix compl =
      let valid = has_prefix prefix in
      (* Hack to prevent extensions namespace to leak *)
      let valid name = name <> "_" && valid name in
      let compl = [] in
      let compl = Env.fold_values
        (fun name path v compl ->
           if valid name then (fmt ~exact:(name = prefix) name path (`Value v)) :: compl else compl)
        path env compl
      in
      let compl = Env.fold_constructors
        (fun name path v compl ->
           if valid name then (fmt ~exact:(name = prefix) name path (`Cons v)) :: compl else compl)
        path env compl
      in
      let compl = Env.fold_types
        (fun name path v compl ->
           if valid name then (fmt ~exact:(name = prefix)  name path (`Typ v)) :: compl else compl)
        path env compl
      in
      let compl = Env.fold_modules
        (fun name path v compl ->
           if valid name then (fmt ~exact:(name = prefix)  name path (`Mod v)) :: compl else compl)
        path env compl
      in
      compl
    in
    try
      match Longident.parse prefix with
        | Longident.Ldot (path,prefix) -> find ~path prefix []
        | Longident.Lident prefix -> find prefix []
        | _ -> find prefix []
    with Not_found -> []
  in
  fun _ state -> function
  | [`String "prefix" ; `String prefix] ->
    begin
      let env = Typer.env state.types in
      let compl = complete_in_env env prefix in
      state, `List (List.rev compl)
    end 
  | [`String "prefix" ; `String prefix ; `String "at" ; pos ] ->
    begin
      failwith "TODO"
    end 
  | _ -> invalid_arguments ()

let command_seek : command = fun _ state -> function
  | [`String "position"] ->
      state, return_position state.pos
  | [`String "position" ; jpos] ->
      let `Line (l,c) = Outline_utils.pos_of_json jpos in
      let outlines = Outline.seek_line (l,c) state.outlines in
      let outlines = match History.backward outlines with
        | Some ((_,Outline_utils.Partial_definitions _,_,_), o) -> o
        | _ -> outlines
      in
      let outlines, chunks = History.Sync.rewind fst outlines state.chunks in
      let chunks, types = History.Sync.rewind fst chunks state.types in
      let pos =
        match Outline.last_position outlines with
          | Some p -> p
          | None -> initial_state.pos
      in
      { tokens = [] ; outlines ; chunks ; types ; pos },
      return_position pos
  | [`String "end_of_definition"] ->
      failwith "TODO"
  | [`String "end"] ->
      let outlines = History.seek (fun _ -> 1) state.outlines in
      let chunks = History.Sync.right fst outlines state.chunks in
      let types  = History.Sync.right fst chunks state.types in
      let pos =
        match Outline.last_position outlines with
          | Some p -> p
          | None -> initial_state.pos
      in
      { tokens = [] ; outlines ; chunks ; types ; pos },
      return_position pos

  | [`String "maximize_scope"] ->
      let rec find_end_of_module (depth,outlines) =
        if depth = 0 then (0,outlines)
        else
        match History.forward outlines with
          | None -> (depth,outlines)
          | Some ((_,Outline_utils.Leave_module,_,_),outlines') ->
              find_end_of_module (pred depth, outlines')
          | Some ((_,Outline_utils.Enter_module,_,_),outlines') ->
              find_end_of_module (succ depth, outlines')
          | Some (_,outlines') -> find_end_of_module (depth,outlines')
      in
      let rec loop outlines =
        match History.forward outlines with
          | None -> outlines
          | Some ((_,Outline_utils.Leave_module,_,_),_) ->
              outlines
          | Some ((_,Outline_utils.Enter_module,_,_),outlines') ->
              (match find_end_of_module (1,outlines') with
                | (0,outlines'') -> outlines''
                | _ -> outlines)
          | Some (_,outlines') -> loop outlines'
      in 
      let outlines = loop state.outlines in
      let chunks = History.Sync.right fst outlines state.chunks in
      let types  = History.Sync.right fst chunks state.types in
      let pos =
        match Outline.last_position outlines with
          | Some p -> p
          | None -> initial_state.pos
      in
      { tokens = [] ; outlines ; chunks ; types ; pos },
      return_position pos
  | _ -> invalid_arguments ()

let command_reset : command = fun _ state -> function
  | [] -> initial_state, return_position initial_state.pos
  | _ -> invalid_arguments ()

let command_refresh : command = fun _ state -> function
  | [] -> 
      Env.reset_cache ();
      let types = Typer.sync state.chunks History.empty in
      { state with types }, `Bool true
  | _ -> invalid_arguments ()


(* Path management *)
let command_which : command = fun _ state -> function
=======
  handler = 
  begin fun _ state -> function
>>>>>>> 8c4b91d1
  | [`String "path" ; `String s] -> 
      let filename =
        try
          Misc.find_in_path_uncap !source_path s
        with Not_found ->
          Misc.find_in_path_uncap !Config.load_path s
      in
      state, [`String filename]
  | [`String "with_ext" ; `String ext] ->
      let results =
        List.fold_left 
        begin fun results dir -> 
          try
            Array.fold_left 
            begin fun results file -> 
              if Filename.check_suffix file ext
              then let name = Filename.chop_extension file in
                begin
                  (if String.length name > 1 then
                     name.[0] <- Char.uppercase name.[0]);
                  `String name :: results
                end
              else results
            end results (Sys.readdir dir)
          with Sys_error _ -> results 
        end [] !source_path
      in
      state, results
  | _ -> invalid_arguments ()
  end;
})

let command_path pathes = Command.({
  name = "path";
  doc = "TODO";

  handler =
  begin fun _ state -> function
  | [ `String "list" ] ->
      state, (List.map (fun (s,_) -> `String s) pathes)
  | [ `String "list" ; `String path ] ->
      let r,_ = List.assoc path pathes in
      state, [ `String path; `List (List.map (fun s -> `String s) !r)]
  | [ `String "add" ; `String path ; `String d ] ->
      let r,_ = List.assoc path pathes in
      let d = Misc.expand_directory Config.standard_library d in
      r := d :: !r;
      state, [`Bool true]
  | [ `String "remove" ; `String path; `String s ] ->
      let r,_ = List.assoc path pathes in
      let d = Misc.expand_directory Config.standard_library s in
      r := List.filter (fun d' -> d' <> d) !r;
      state, [`Bool true]
  | [ `String "reset" ] ->
      List.iter
        (fun (_,(r,reset)) -> r := Lazy.force reset)
        pathes;
      state, [`Bool true]
  | [ `String "reset" ; `String path ] ->
      let r,reset = List.assoc path pathes in
      r := Lazy.force reset;
      state, [`Bool true]
  | _ -> invalid_arguments ()
  end;
})

let list_filter_dup lst =
  let tbl = Hashtbl.create 17 in
  List.rev (List.fold_left (fun a b -> if Hashtbl.mem tbl b then a else (Hashtbl.add tbl b (); b :: a)) [] lst)

let command_find = Command.({
  name = "find";
  doc = "TODO"; 

  handler =
  begin fun _ state -> function
  | (`String "use" :: packages) ->
      let packages = List.map
        (function `String pkg -> pkg | _ -> invalid_arguments ())
        packages
      in
      let packages = Findlib.package_deep_ancestors [] packages in
      let path = List.map Findlib.package_directory packages in
      Config.load_path := list_filter_dup (path @ !Config.load_path);
      state, [`Bool true]
  | [`String "list"] ->
      state, List.rev_map (fun s -> `String s) (Fl_package_base.list_packages ())
  | _ -> invalid_arguments ()
  end;
})

let _ =
  let command_path = command_path [
    "build",  (Config.load_path,default_build_paths);
    "source", (source_path, lazy [])
  ] in
  List.iter Command.register
  [ command_which ; command_find ; command_path ]

(** Mimic other Caml tools, entry point *)
let print_version () =
  Printf.printf "The Merlin toolkit for Ocaml version %s\n" Sys.ocaml_version;
  exit 0

let print_version_num () =
  Printf.printf "%s\n" Sys.ocaml_version;
  exit 0

let unexpected_argument s =
  failwith ("Unexpected argument:" ^ s)

module Options = Main_args.Make_bytetop_options (struct
  let set r () = r := true
  let clear r () = r := false

  let _absname = set Location.absname
  let _I dir =
    let dir = Misc.expand_directory Config.standard_library dir in
    Clflags.include_dirs := dir :: !Clflags.include_dirs
  let _init s = Clflags.init_file := Some s
  let _labels = clear Clflags.classic
  let _no_app_funct = clear Clflags.applicative_functors
  let _noassert = set Clflags.noassert
  let _nolabels = set Clflags.classic
  let _noprompt = set Clflags.noprompt
  let _nopromptcont = set Clflags.nopromptcont
  let _nostdlib = set Clflags.no_std_include
  let _principal = set Clflags.principal
  let _rectypes = set Clflags.recursive_types
  let _stdin () = main_loop ()
  let _strict_sequence = set Clflags.strict_sequence
  let _unsafe = set Clflags.fast
  let _version () = print_version ()
  let _vnum () = print_version_num ()
  let _w s = Warnings.parse_options false s
  let _warn_error s = Warnings.parse_options true s
  let _warn_help = Warnings.help_warnings
  let _dparsetree = set Clflags.dump_parsetree
  let _drawlambda = set Clflags.dump_rawlambda
  let _dlambda = set Clflags.dump_lambda
  let _dinstr = set Clflags.dump_instr

  let anonymous s = unexpected_argument s
end);;

(* Initialize the search path.
   The current directory is always searched first,
   then the directories specified with the -I option (in command-line order),
   then the standard library directory (unless the -nostdlib option is given).
 *)

let init_path () =
  let dirs =
    if !Clflags.use_threads then "+threads" :: !Clflags.include_dirs
    else if !Clflags.use_vmthreads then "+vmthreads" :: !Clflags.include_dirs
    else !Clflags.include_dirs in
  let exp_dirs =
    List.map (Misc.expand_directory Config.standard_library) dirs in
  Config.load_path := "" :: List.rev_append exp_dirs (Clflags.std_include_dir ());
  Env.reset_cache ()

let main () =
  Arg.parse Options.list unexpected_argument "TODO";
  init_path ();
  set_default_path ();
  Findlib.init ();
  main_loop ()

let _ = main ()<|MERGE_RESOLUTION|>--- conflicted
+++ resolved
@@ -1,5 +1,5 @@
 (** # Pipeline de Merlin
-  * 
+  *
   * Le toplevel lit et écrit des objets JSON sur stdin/stdout.
   * Chaque objet lu correspond à une commande au format suivant:
   * ["nom_de_la_commande",arg1,arg2]
@@ -45,7 +45,7 @@
   Config.load_path := Lazy.force default_build_paths
 
 let source_path = ref []
- 
+
 
 let main_loop () =
   let io = Protocol.make ~input:stdin ~output:stdout in
@@ -75,219 +75,12 @@
     loop Command.initial_state
   with Stream.Failure -> ()
 
-let command_which = Command.({ 
-  name = "which"; 
+let command_which = Command.({
+  name = "which";
   doc = "TODO";
-
-<<<<<<< HEAD
-  | _ -> invalid_arguments ()
-
-let length_lessthan n l = 
-  let rec aux i = function
-    | _ :: xs when i < n -> aux (succ i) xs
-    | [] -> Some i
-    | _ -> None
-  in
-  aux 0 l
-
-let rec mod_smallerthan n m =
-  if n < 0 then None
-  else
-  let open Types in
-  match m with
-  | Mty_ident _ -> Some 1
-  | Mty_signature s ->
-      begin match length_lessthan n s with
-        | None -> None
-        | Some n' ->
-            List.fold_left
-            begin fun acc item ->
-              match acc, item with
-                | None, _ -> None
-                | Some n', _ when n' > n -> None
-                | Some n1, Sig_modtype (_,Modtype_manifest m)
-                | Some n1, Sig_module (_,m,_) ->
-                    (match mod_smallerthan (n - n1) m with
-                       | Some n2 -> Some (n1 + n2)
-                       | None -> None)
-                | Some n', _ -> Some (succ n')
-            end (Some 0) s
-      end
-  | Mty_functor (_,m1,m2) ->
-      begin
-        match mod_smallerthan n m1 with
-        | None -> None
-        | Some n1 ->
-        match mod_smallerthan (n - n1) m2 with
-        | None -> None
-        | Some n2 -> Some (n1 + n2)
-      end
-
-let command_complete : command =
-  let has_prefix p =
-    let l = String.length p in
-    fun s ->
-      let l' = String.length s in
-      (l' >= l) && (String.sub s 0 l = p)
-  in
-  let complete_in_env env prefix = 
-    let fmt ~exact name path ty =
-      let ident = Ident.create (Path.last path) in
-      let ppf, to_string = Outline_utils.ppf_to_string () in
-      let kind =
-        match ty with
-        | `Value v -> Printtyp.value_description ident ppf v; "value"
-        | `Cons c  -> 
-            Format.pp_print_string ppf name;
-            Format.pp_print_string ppf " : ";
-            Printtyp.type_expr ppf Types.({ level = 0 ; id = 0 ; desc = Tarrow ("",{ level = 0; id = 0; desc = Ttuple c.cstr_args}, c.cstr_res,Cok)});
-            "constructor"
-        | `Mod m   -> 
-            (if exact then
-               match mod_smallerthan 200 m with
-                 | None -> ()
-                 | Some _ -> Printtyp.modtype ppf m
-            ); "module"
-        | `Typ t ->
-            Printtyp.type_declaration ident ppf t; "type"
-      in
-      let desc, info = match kind with "module" -> "", to_string () | _ -> to_string (), "" in
-      `Assoc ["name", `String name ; "kind", `String kind ; "desc", `String desc ; "info", `String info]
-    in
-    let find ?path prefix compl =
-      let valid = has_prefix prefix in
-      (* Hack to prevent extensions namespace to leak *)
-      let valid name = name <> "_" && valid name in
-      let compl = [] in
-      let compl = Env.fold_values
-        (fun name path v compl ->
-           if valid name then (fmt ~exact:(name = prefix) name path (`Value v)) :: compl else compl)
-        path env compl
-      in
-      let compl = Env.fold_constructors
-        (fun name path v compl ->
-           if valid name then (fmt ~exact:(name = prefix) name path (`Cons v)) :: compl else compl)
-        path env compl
-      in
-      let compl = Env.fold_types
-        (fun name path v compl ->
-           if valid name then (fmt ~exact:(name = prefix)  name path (`Typ v)) :: compl else compl)
-        path env compl
-      in
-      let compl = Env.fold_modules
-        (fun name path v compl ->
-           if valid name then (fmt ~exact:(name = prefix)  name path (`Mod v)) :: compl else compl)
-        path env compl
-      in
-      compl
-    in
-    try
-      match Longident.parse prefix with
-        | Longident.Ldot (path,prefix) -> find ~path prefix []
-        | Longident.Lident prefix -> find prefix []
-        | _ -> find prefix []
-    with Not_found -> []
-  in
-  fun _ state -> function
-  | [`String "prefix" ; `String prefix] ->
-    begin
-      let env = Typer.env state.types in
-      let compl = complete_in_env env prefix in
-      state, `List (List.rev compl)
-    end 
-  | [`String "prefix" ; `String prefix ; `String "at" ; pos ] ->
-    begin
-      failwith "TODO"
-    end 
-  | _ -> invalid_arguments ()
-
-let command_seek : command = fun _ state -> function
-  | [`String "position"] ->
-      state, return_position state.pos
-  | [`String "position" ; jpos] ->
-      let `Line (l,c) = Outline_utils.pos_of_json jpos in
-      let outlines = Outline.seek_line (l,c) state.outlines in
-      let outlines = match History.backward outlines with
-        | Some ((_,Outline_utils.Partial_definitions _,_,_), o) -> o
-        | _ -> outlines
-      in
-      let outlines, chunks = History.Sync.rewind fst outlines state.chunks in
-      let chunks, types = History.Sync.rewind fst chunks state.types in
-      let pos =
-        match Outline.last_position outlines with
-          | Some p -> p
-          | None -> initial_state.pos
-      in
-      { tokens = [] ; outlines ; chunks ; types ; pos },
-      return_position pos
-  | [`String "end_of_definition"] ->
-      failwith "TODO"
-  | [`String "end"] ->
-      let outlines = History.seek (fun _ -> 1) state.outlines in
-      let chunks = History.Sync.right fst outlines state.chunks in
-      let types  = History.Sync.right fst chunks state.types in
-      let pos =
-        match Outline.last_position outlines with
-          | Some p -> p
-          | None -> initial_state.pos
-      in
-      { tokens = [] ; outlines ; chunks ; types ; pos },
-      return_position pos
-
-  | [`String "maximize_scope"] ->
-      let rec find_end_of_module (depth,outlines) =
-        if depth = 0 then (0,outlines)
-        else
-        match History.forward outlines with
-          | None -> (depth,outlines)
-          | Some ((_,Outline_utils.Leave_module,_,_),outlines') ->
-              find_end_of_module (pred depth, outlines')
-          | Some ((_,Outline_utils.Enter_module,_,_),outlines') ->
-              find_end_of_module (succ depth, outlines')
-          | Some (_,outlines') -> find_end_of_module (depth,outlines')
-      in
-      let rec loop outlines =
-        match History.forward outlines with
-          | None -> outlines
-          | Some ((_,Outline_utils.Leave_module,_,_),_) ->
-              outlines
-          | Some ((_,Outline_utils.Enter_module,_,_),outlines') ->
-              (match find_end_of_module (1,outlines') with
-                | (0,outlines'') -> outlines''
-                | _ -> outlines)
-          | Some (_,outlines') -> loop outlines'
-      in 
-      let outlines = loop state.outlines in
-      let chunks = History.Sync.right fst outlines state.chunks in
-      let types  = History.Sync.right fst chunks state.types in
-      let pos =
-        match Outline.last_position outlines with
-          | Some p -> p
-          | None -> initial_state.pos
-      in
-      { tokens = [] ; outlines ; chunks ; types ; pos },
-      return_position pos
-  | _ -> invalid_arguments ()
-
-let command_reset : command = fun _ state -> function
-  | [] -> initial_state, return_position initial_state.pos
-  | _ -> invalid_arguments ()
-
-let command_refresh : command = fun _ state -> function
-  | [] -> 
-      Env.reset_cache ();
-      let types = Typer.sync state.chunks History.empty in
-      { state with types }, `Bool true
-  | _ -> invalid_arguments ()
-
-
-(* Path management *)
-let command_which : command = fun _ state -> function
-=======
-  handler = 
+  handler =
   begin fun _ state -> function
->>>>>>> 8c4b91d1
-  | [`String "path" ; `String s] -> 
+  | [`String "path" ; `String s] ->
       let filename =
         try
           Misc.find_in_path_uncap !source_path s
@@ -297,11 +90,11 @@
       state, [`String filename]
   | [`String "with_ext" ; `String ext] ->
       let results =
-        List.fold_left 
-        begin fun results dir -> 
+        List.fold_left
+        begin fun results dir ->
           try
-            Array.fold_left 
-            begin fun results file -> 
+            Array.fold_left
+            begin fun results file ->
               if Filename.check_suffix file ext
               then let name = Filename.chop_extension file in
                 begin
@@ -311,7 +104,7 @@
                 end
               else results
             end results (Sys.readdir dir)
-          with Sys_error _ -> results 
+          with Sys_error _ -> results
         end [] !source_path
       in
       state, results
@@ -359,7 +152,7 @@
 
 let command_find = Command.({
   name = "find";
-  doc = "TODO"; 
+  doc = "TODO";
 
   handler =
   begin fun _ state -> function
